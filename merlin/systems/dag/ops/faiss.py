#
# Copyright (c) 2022, NVIDIA CORPORATION.
#
# Licensed under the Apache License, Version 2.0 (the "License");
# you may not use this file except in compliance with the License.
# You may obtain a copy of the License at
#
#     http://www.apache.org/licenses/LICENSE-2.0
#
# Unless required by applicable law or agreed to in writing, software
# distributed under the License is distributed on an "AS IS" BASIS,
# WITHOUT WARRANTIES OR CONDITIONS OF ANY KIND, either express or implied.
# See the License for the specific language governing permissions and
# limitations under the License.
#

import json
import os
import pathlib
from shutil import copy2
from typing import Dict, List, Tuple

import faiss
import numpy as np

from merlin.core.dispatch import HAS_GPU
from merlin.dag import ColumnSelector
from merlin.schema import ColumnSchema, Schema
from merlin.systems.dag.ops.operator import InferenceDataFrame, PipelineableInferenceOperator


class QueryFaiss(PipelineableInferenceOperator):
    """
    This operator creates an interface between a FAISS[1] Approximate Nearest Neighbors (ANN)
    Index and Triton Infrence Server. The operator allows users to perform different supported
    types[2] of Nearest Neighbor search to your ensemble. For input query vector, we do an ANN
    search query to find the ids of top-k nearby nodes in the index.

    References
    ----------
    [1] https://github.com/facebookresearch/faiss)
    [2] https://github.com/facebookresearch/faiss/wiki/Faiss-indexes
    """

    def __init__(self, index_path, topk=10):
        """
        Creates a QueryFaiss Pipelineable Inference Operator.

        Parameters
        ----------
        index_path : str
            A path to an already setup index
        topk : int, optional
            The number of results we should receive from query to Faiss as output, by default 10
        """
        self.index_path = str(index_path)
        self.topk = topk
        self._index = None
        super().__init__()

    @classmethod
    def from_config(cls, config: dict) -> "QueryFaiss":
        """
        Instantiate a class object given a config.

        Parameters
        ----------
        config : dict


        Returns
        -------
        QueryFaiss
            class object instantiated with config values
        """
        parameters = json.loads(config.get("params", ""))
        index_path = parameters["index_path"]
        topk = parameters["topk"]

        operator = QueryFaiss(index_path, topk=topk)
        index = faiss.read_index(str(index_path))

        res = faiss.StandardGpuResources()
        if HAS_GPU:
            index = faiss.index_cpu_to_gpu(res, 0, index)
        operator._index = index

        return operator

    def export(
        self,
        path: str,
        input_schema: Schema,
        output_schema: Schema,
        params: dict = None,
        node_id: int = None,
        version: int = 1,
    ) -> Tuple[Dict, List]:
        """
        Export the class object as a config and all related files to the user defined path.

        Parameters
        ----------
        path : str
            Artifact export path
        input_schema : Schema
            A schema with information about the inputs to this operator
        output_schema : Schema
            A schema with information about the outputs of this operator
        params : dict, optional
            Parameters dictionary of key, value pairs stored in exported config, by default None
        node_id : int, optional
            The placement of the node in the graph (starts at 1), by default None
        version : int, optional
            The version of the model, by default 1

        Returns
        -------
        Ensemble_config: dict
        Node_configs: list
        """
        params = params or {}

        # TODO: Copy the index into the export directory

        self_params = {
            # TODO: Write the (relative) path from inside the export directory
            "index_path": self.index_path,
            "topk": self.topk,
        }
        self_params.update(params)
        index_filename = os.path.basename(os.path.realpath(self.index_path))

        # set index path to new path after export
        full_path = pathlib.Path(path) / f"{node_id}_{QueryFaiss.__name__.lower()}" / str(version)

        # set index path to new path after export
        new_index_path = full_path / index_filename

        new_index_path.mkdir(parents=True, exist_ok=True)
        copy2(self.index_path, new_index_path)
        self.index_path = str(new_index_path)
        return super().export(path, input_schema, output_schema, self_params, node_id, version)

    def transform(self, df: InferenceDataFrame) -> InferenceDataFrame:
        """
        Transform input dataframe to output dataframe using function logic.

        Parameters
        ----------
        df : InferenceDataFrame
            Input tensor dictionary, data that will be manipulated

        Returns
        -------
        InferenceDataFrame
            Transformed tensor dictionary
        """
        user_vector = list(df.tensors.values())[0]

        _, indices = self._index.search(user_vector, self.topk)
        # distances, indices = self.index.search(user_vector, self.topk)

        candidate_ids = np.array(indices).T.astype(np.int32)

        return InferenceDataFrame({"candidate_ids": candidate_ids})

    def compute_input_schema(
        self,
        root_schema: Schema,
        parents_schema: Schema,
        deps_schema: Schema,
        selector: ColumnSelector,
    ) -> Schema:
        """
        Compute the input schema of this node given the root, parents and dependencies schemas of
        all ancestor nodes.

        Parameters
        ----------
        root_schema : Schema
            The schema representing the input columns to the graph
        parents_schema : Schema
            A schema representing all the output columns of the ancestors of this node.
        deps_schema : Schema
            A schema representing the dependencies of this node.
        selector : ColumnSelector
            A column selector representing a target subset of columns necessary for this node's
            operator

        Returns
        -------
        Schema
            A schema that has the correct representation of all the incoming columns necessary for
            this node's operator to complete its transform.

        Raises
        ------
        ValueError
            Cannot receive more than one input for this node
        """
        input_schema = super().compute_input_schema(
            root_schema, parents_schema, deps_schema, selector
        )
        if len(input_schema.column_schemas) > 1:
            raise ValueError(
                "More than one input has been detected for this node,"
                / f"inputs received: {input_schema.column_names}"
            )
        return input_schema

    def compute_output_schema(
        self, input_schema: Schema, col_selector: ColumnSelector, prev_output_schema: Schema = None
    ) -> Schema:
        """
        Compute the input schema of this node given the root, parents and dependencies schemas of
        all ancestor nodes.

        Parameters
        ----------
        input_schema : Schema
            The schema representing the input columns to the graph
        col_selector : ColumnSelector
            A column selector representing a target subset of columns necessary for this node's
            operator
        prev_output_schema : Schema
            A schema representing the output of the previous node.

        Returns
        -------
        Schema
            A schema object representing all outputs of this node.
        """
        return Schema(
            [
                ColumnSchema("candidate_ids", dtype=np.int32),
            ]
        )


def setup_faiss(item_vector, output_path: str):
    """
    Utiltiy function that will create a Faiss index from an embedding vector. Currently only
    supports L2 distance.

    Parameters
    ----------
    item_vector : Numpy.ndarray
        This is a matrix representing all the nodes embeddings, represented as a numpy ndarray.
    output_path : string
        target output path
    """
<<<<<<< HEAD

=======
>>>>>>> b26b713d
    ids = item_vector[:, 0].astype(np.int64)
    item_vectors = np.ascontiguousarray(item_vector[:, 1:].astype(np.float32))

    index = faiss.index_factory(item_vectors.shape[1], "IVF32,Flat")
    index.nprobe = 8

    index.train(item_vectors)
    index.add_with_ids(item_vectors, ids)
<<<<<<< HEAD

=======
>>>>>>> b26b713d
    faiss.write_index(index, str(output_path))<|MERGE_RESOLUTION|>--- conflicted
+++ resolved
@@ -250,10 +250,6 @@
     output_path : string
         target output path
     """
-<<<<<<< HEAD
-
-=======
->>>>>>> b26b713d
     ids = item_vector[:, 0].astype(np.int64)
     item_vectors = np.ascontiguousarray(item_vector[:, 1:].astype(np.float32))
 
@@ -262,8 +258,4 @@
 
     index.train(item_vectors)
     index.add_with_ids(item_vectors, ids)
-<<<<<<< HEAD
-
-=======
->>>>>>> b26b713d
     faiss.write_index(index, str(output_path))