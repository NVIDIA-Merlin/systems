--- conflicted
+++ resolved
@@ -230,15 +230,9 @@
         """
         Create a DataFrame from the DictArray
         """
-<<<<<<< HEAD
-        df = get_lib.DataFrame()
-        for col in self.columns:
-            df[col] = get_lib.Series(self[col])
-=======
         df = get_lib().DataFrame()
         for col in self.columns:
             df[col] = get_lib().Series(self[col])
->>>>>>> 2bf2a1d8
         return df
 
     @classmethod
