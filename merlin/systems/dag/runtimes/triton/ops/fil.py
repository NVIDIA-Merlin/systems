#
# Copyright (c) 2022, NVIDIA CORPORATION.
#
# Licensed under the Apache License, Version 2.0 (the "License");
# you may not use this file except in compliance with the License.
# You may obtain a copy of the License at
#
#     http://www.apache.org/licenses/LICENSE-2.0
#
# Unless required by applicable law or agreed to in writing, software
# distributed under the License is distributed on an "AS IS" BASIS,
# WITHOUT WARRANTIES OR CONDITIONS OF ANY KIND, either express or implied.
# See the License for the specific language governing permissions and
# limitations under the License.
#
import pathlib

import numpy as np
import tritonclient.grpc.model_config_pb2 as model_config  # noqa
from google.protobuf import text_format  # noqa

from merlin.core.protocols import Transformable
from merlin.dag import ColumnSelector  # noqa
from merlin.schema import Schema  # noqa
from merlin.systems.dag.runtimes.triton.ops.operator import TritonOperator  # noqa
from merlin.systems.triton.conversions import (
    tensor_table_to_triton_request,
    triton_response_to_tensor_table,
)
from merlin.table import TensorTable


class PredictForestTriton(TritonOperator):
    """Operator for running inference on Forest models.

    This works for gradient-boosted decision trees (GBDTs) and Random forests (RF).
    While RF and GBDT algorithms differ in the way they train the models,
    they both produce a decision forest as their output.

    Uses the Forest Inference Library (FIL) backend for inference.
    """

    # def __init__(self, model, input_schema, *, backend="python", **fil_params):
    def __init__(self, op, input_schema=None):

        """Instantiate a FIL inference operator.

        Parameters
        ----------
        model : Forest Model Instance
            A forest model class. Supports XGBoost, LightGBM, and Scikit-Learn.
        input_schema : merlin.schema.Schema
            The schema representing the input columns expected by the model.
        backend : str
            The Triton backend to use to when running this operator.
        **fil_params
            The parameters to pass to the FIL operator.
        """
        super().__init__(op)
        if op is not None:
            self.fil_op = FILTriton(op.fil_op)
            self.backend = op.backend
            self.input_schema = op.input_schema
        if input_schema is not None:
            self.input_schema = input_schema
        self._fil_model_name = None

    def compute_output_schema(
        self,
        input_schema: Schema,
        col_selector: ColumnSelector,
        prev_output_schema: Schema = None,
    ) -> Schema:
        """Return the output schema representing the columns this operator returns."""
        return self.fil_op.compute_output_schema(
            input_schema, col_selector, prev_output_schema=prev_output_schema
        )

    def compute_input_schema(
        self,
        root_schema: Schema,
        parents_schema: Schema,
        deps_schema: Schema,
        selector: ColumnSelector,
    ) -> Schema:
        """Return the input schema representing the input columns this operator expects to use."""
        return self.input_schema

    def export(
        self,
        path: str,
        input_schema: Schema,
        output_schema: Schema,
        params: dict = None,
        node_id: int = None,
        version: int = 1,
    ):
        """Export the class and related files to the path specified."""
        fil_model_config = self.fil_op.export(
            path,
            input_schema,
            output_schema,
            params=params,
            node_id=node_id,
            version=version,
        )
        self.set_fil_model_name(fil_model_config.name)
        params = params or {}
        params = {**params, "fil_model_name": self.fil_model_name}
        return super().export(
            path,
            input_schema,
            output_schema,
            params=params,
            node_id=node_id,
            version=version,
        )

    @property
    def fil_model_name(self):
        return self._fil_model_name

    def set_fil_model_name(self, fil_model_name):
        self._fil_model_name = fil_model_name

    def transform(
        self, col_selector: ColumnSelector, transformable: Transformable
    ) -> Transformable:
        """Transform the dataframe by applying this FIL operator to the set of input columns.

        Parameters
        -----------
        df: TensorTable
            A pandas or cudf dataframe that this operator will work on

        Returns
        -------
        TensorTable
            Returns a transformed dataframe for this operator"""

        input0 = (
            np.array([column.values.ravel() for column in transformable.values()])
            .astype(np.float32)
            .T
        )

        inputs = TensorTable({"input__0": input0})
        input_schema = Schema(["input__0"])
        output_schema = Schema(["output__0"])

        inference_request = tensor_table_to_triton_request(
            self.fil_model_name, inputs, input_schema, output_schema
        )
        inference_response = inference_request.exec()
<<<<<<< HEAD

        if inference_response.has_error():
            raise RuntimeError(str(inference_response.error().message()))

        return triton_response_to_tensor_table(inference_response, type(inputs), ["output__0"])
=======
        return triton_response_to_tensor_table(inference_response, type(inputs), output_schema)
>>>>>>> 20d12423


class FILTriton(TritonOperator):
    """Operator for Forest Inference Library (FIL) models.

    Packages up XGBoost models to run on Triton inference server using the fil backend.
    """

    def __init__(self, op):
        """Instantiate a FIL inference operator.

        Parameters
        ----------
        model : Forest model
            A forest model class. Supports XGBoost, LightGBM, and Scikit-Learn.
        max_batch_size : int
           The maximum number of samples to process in a batch. In general, FIL's
           efficient handling of even large forest models means that this value can be
           quite high, but this may need to be reduced for your particular hardware
           configuration if you find that you are exhausting system resources (such as GPU
           or system RAM).
        predict_proba : bool
            If using a classification model. Specifies whether the desired output is a
            score for each class or merely the predicted class ID. Changes the output size
            to NUMBER_OF_CLASSES.
        output_class : bool
            Is the model a classification model? If set to True will output class ID,
            unless predict_proba is also to True.
        threshold : float
            If using a classification model. The threshold score used for class
            prediction. Defaults to 0.5.
        algo : str
            One of "ALGO_AUTO", "NAIVE", "TREE_REORG" or "BATCH_TREE_REORG" indicating
            which FIL inference algorithm to use. More details are available in the cuML
            documentation. If you are uncertain of what algorithm to use, we recommend
            selecting "ALGO_AUTO", since it is a safe choice for all models.
        storage_type : str
            One of "AUTO", "DENSE", "SPARSE", and "SPARSE8", indicating the storage format
            that should be used to represent the imported model. "AUTO" indicates that the
            storage format should be automatically chosen. "SPARSE8" is currently
            experimental.
        threads_per_tree : int
            Determines number of threads used to use for inference on a single
            tree. Increasing this above 1 can improve memory bandwidth near the tree root
            but use more shared memory. In general, network latency will significantly
            overshadow any speedup from tweaking this setting, but it is provided for
            cases where maximizing throughput is essential. for a more thorough
            explanation of this parameter and how it may be used.
        blocks_per_sm : int
             If set to any nonzero value (generally between 2 and 7), this provides a
             limit to improve the cache hit rate for large forest models. In general,
             network latency will significantly overshadow any speedup from tweaking this
             setting, but it is provided for cases where maximizing throughput is
             essential. Please see the cuML documentation for a more thorough explanation
             of this parameter and how it may be used.
        transfer_threshold : int
             If the number of samples in a batch exceeds this value and the model is
             deployed on the GPU, then GPU inference will be used. Otherwise, CPU
             inference will be used for batches received in host memory with a number of
             samples less than or equal to this threshold. For most models and systems,
             the default transfer threshold of 0 (meaning that data is always transferred
             to the GPU for processing) will provide optimal latency and throughput, but
             for low-latency deployments with the use_experimental_optimizations flag set
             to true, higher values may be desirable.
        instance_group : str
             One of "AUTO", "GPU", "CPU". Default value is "AUTO". Specifies whether
             inference will take place on the GPU or CPU.
        """
        self.max_batch_size = op.max_batch_size
        self.parameters = dict(**op.parameters)
        self.fil_model_class = op.fil_model_class
        super().__init__(op)

    def __getstate__(self):
        return {k: v for k, v in self.__dict__.items() if k != "fil_model"}

    def compute_input_schema(
        self,
        root_schema: Schema,
        parents_schema: Schema,
        deps_schema: Schema,
        selector: ColumnSelector,
    ) -> Schema:
        """Returns input schema for FIL op"""
        return self.op.compute_input_schema(root_schema, parents_schema, deps_schema, selector)

    def compute_output_schema(
        self,
        input_schema: Schema,
        col_selector: ColumnSelector,
        prev_output_schema: Schema = None,
    ) -> Schema:
        """Returns output schema for FIL op"""
        return self.op.compute_output_schema(input_schema, col_selector, prev_output_schema)

    def export(
        self,
        path,
        input_schema,
        output_schema,
        params: dict = None,
        node_id=None,
        version=1,
    ):
        """Export the model to the supplied path. Returns the config"""
        node_name = f"{node_id}_{self.export_name}" if node_id is not None else self.export_name
        node_export_path = pathlib.Path(path) / node_name
        version_path = node_export_path / str(version)
        version_path.mkdir(parents=True, exist_ok=True)

        self.fil_model_class.save(version_path)

        config = fil_config(
            node_name,
            self.fil_model_class.model_type,
            self.fil_model_class.num_features,
            self.fil_model_class.num_classes,
            max_batch_size=self.max_batch_size,
            **self.parameters,
        )

        with open(node_export_path / "config.pbtxt", "w", encoding="utf-8") as o:
            text_format.PrintMessage(config, o)

        return config


def fil_config(
    name,
    model_type,
    num_features,
    num_classes,
    *,
    max_batch_size=8192,
    predict_proba=False,
    output_class=False,
    threshold=0.5,
    algo="ALGO_AUTO",
    storage_type="AUTO",
    blocks_per_sm=0,
    threads_per_tree=1,
    transfer_threshold=0,
    instance_group="AUTO",
) -> model_config.ModelConfig:
    """Construct and return a FIL ModelConfig protobuf object.

    Parameters
    ----------
    name : str
        The name of the model
    model_type : str
        The type of model. One of {xgboost, xgboost_json, lightgbm, treelite_checkpoint}
    num_features : int
        The number of input features to the model.
    num_classes : int
        If the model is a classifier. The number of classes.
    max_batch_size : int
       The maximum number of samples to process in a batch. In general, FIL's
       efficient handling of even large forest models means that this value can be
       quite high, but this may need to be reduced for your particular hardware
       configuration if you find that you are exhausting system resources (such as GPU
       or system RAM).
    predict_proba : bool
        If using a classification model. Specifies whether the desired output is a
        score for each class or merely the predicted class ID. Changes the output size
        to NUMBER_OF_CLASSES.
    output_class : bool
        Is the model a classification model? If set to True will output class ID,
        unless predict_proba is also to True.
    threshold : float
        If using a classification model. The threshold score used for class
        prediction. Defaults to 0.5.
    algo : str
        One of "ALGO_AUTO", "NAIVE", "TREE_REORG" or "BATCH_TREE_REORG" indicating
        which FIL inference algorithm to use. More details are available in the cuML
        documentation. If you are uncertain of what algorithm to use, we recommend
        selecting "ALGO_AUTO", since it is a safe choice for all models.
    storage_type : str
        One of "AUTO", "DENSE", "SPARSE", and "SPARSE8", indicating the storage format
        that should be used to represent the imported model. "AUTO" indicates that the
        storage format should be automatically chosen. "SPARSE8" is currently
        experimental.
    threads_per_tree : int
        Determines number of threads used to use for inference on a single
        tree. Increasing this above 1 can improve memory bandwidth near the tree root
        but use more shared memory. In general, network latency will significantly
        overshadow any speedup from tweaking this setting, but it is provided for
        cases where maximizing throughput is essential. for a more thorough
        explanation of this parameter and how it may be used.
    blocks_per_sm : int
         If set to any nonzero value (generally between 2 and 7), this provides a
         limit to improve the cache hit rate for large forest models. In general,
         network latency will significantly overshadow any speedup from tweaking this
         setting, but it is provided for cases where maximizing throughput is
         essential. Please see the cuML documentation for a more thorough explanation
         of this parameter and how it may be used.
    transfer_threshold : int
         If the number of samples in a batch exceeds this value and the model is
         deployed on the GPU, then GPU inference will be used. Otherwise, CPU
         inference will be used for batches received in host memory with a number of
         samples less than or equal to this threshold. For most models and systems,
         the default transfer threshold of 0 (meaning that data is always transferred
         to the GPU for processing) will provide optimal latency and throughput, but
         for low-latency deployments with the use_experimental_optimizations flag set
         to true, higher values may be desirable.
    instance_group : str
         One of "AUTO", "GPU", "CPU". Default value is "AUTO". Specifies whether
         inference will take place on the GPU or CPU.

    Returns
        model_config.ModelConfig
    """
    input_dim = num_features
    output_dim = 1

    # if we have multiclass then switch to output_class
    if num_classes > 2:
        output_class = True

    if output_class and predict_proba:
        output_dim = num_classes

        # where classifier has not specified the number of classes
        # and we're requesting to output class probabilities
        # assume this is a binary classifier
        output_dim = max(output_dim, 2)

    parameters = {
        "model_type": model_type,
        "predict_proba": "true" if predict_proba else "false",
        "output_class": "true" if output_class else "false",
        "threshold": f"{threshold:.4f}",
        "storage_type": storage_type,
        "algo": algo,
        "use_experimental_optimizations": "false",
        "blocks_per_sm": f"{blocks_per_sm:d}",
        "threads_per_tree": f"{threads_per_tree:d}",
        "transfer_threshold": f"{transfer_threshold:d}",
    }

    supported_instance_groups = {"auto", "cpu", "gpu"}
    instance_group = instance_group.lower() if isinstance(instance_group, str) else instance_group
    if instance_group == "auto":
        instance_group_kind = model_config.ModelInstanceGroup.Kind.KIND_AUTO
    elif instance_group == "cpu":
        instance_group_kind = model_config.ModelInstanceGroup.Kind.KIND_CPU
    elif instance_group == "gpu":
        instance_group_kind = model_config.ModelInstanceGroup.Kind.KIND_GPU
    else:
        raise ValueError(f"instance_group must be one of {supported_instance_groups}")

    config = model_config.ModelConfig(
        name=name,
        backend="fil",
        max_batch_size=max_batch_size,
        input=[
            model_config.ModelInput(
                name="input__0",
                data_type=model_config.TYPE_FP32,
                dims=[input_dim],
            )
        ],
        output=[
            model_config.ModelOutput(
                name="output__0", data_type=model_config.TYPE_FP32, dims=[output_dim]
            )
        ],
        instance_group=[model_config.ModelInstanceGroup(kind=instance_group_kind)],
    )

    for parameter_key, parameter_value in parameters.items():
        config.parameters[parameter_key].string_value = parameter_value

    return config<|MERGE_RESOLUTION|>--- conflicted
+++ resolved
@@ -152,15 +152,12 @@
             self.fil_model_name, inputs, input_schema, output_schema
         )
         inference_response = inference_request.exec()
-<<<<<<< HEAD
 
         if inference_response.has_error():
             raise RuntimeError(str(inference_response.error().message()))
 
-        return triton_response_to_tensor_table(inference_response, type(inputs), ["output__0"])
-=======
         return triton_response_to_tensor_table(inference_response, type(inputs), output_schema)
->>>>>>> 20d12423
+
 
 
 class FILTriton(TritonOperator):
