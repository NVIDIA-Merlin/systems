import contextlib
import os
import signal
import socket
import subprocess
import time
from distutils.spawn import find_executable

import tritonclient
import tritonclient.grpc as grpcclient

from merlin.systems import triton

TRITON_SERVER_PATH = find_executable("tritonserver")


@contextlib.contextmanager
<<<<<<< HEAD
def run_triton_server(modelpath, backend_config="tensorflow,version=2"):
=======
def run_triton_server(
    model_repository: str,
    *,
    grpc_host: str = "localhost",
    grpc_port: int = 8001,
    backend_config: str = "tensorflow,version=2",
):
>>>>>>> 4d9a993a
    """This function starts up a Triton server instance and returns a client to it.

    Parameters
    ----------
    model_repository : string
        The path to the model repository directory.
    grpc_host : string
        The host address for the triton gRPC server to bind to.
        Default is localhost.
    grpc_port : int
        The port for the triton gRPC server to listen on for requests.
        Default is 8001.
    backend_config : string
        A backend-specific configuration.
        Following the pattern <backend_name>,<setting>=<value>.
        Where <backend_name> is the name of the backend, such as 'tensorflow'

    Yields
    ------
    client: tritonclient.InferenceServerClient
        The client connected to the Triton server.

    """
    if grpc_port == 0 or grpc_port is None:
        grpc_port = _get_random_free_port()
    grpc_url = f"{grpc_host}:{grpc_port}"

    try:
        with grpcclient.InferenceServerClient(grpc_url) as client:
            if client.is_server_ready():
                raise RuntimeError(f"Another tritonserver is already running on {grpc_url}")
    except tritonclient.utils.InferenceServerException:
        pass

    cmdline = [
        TRITON_SERVER_PATH,
        "--model-repository",
<<<<<<< HEAD
        modelpath,
        "--backend-config",
        backend_config,
=======
        model_repository,
        f"--backend-config={backend_config}",
        f"--grpc-port={grpc_port}",
        f"--grpc-address={grpc_host}",
>>>>>>> 4d9a993a
    ]
    env = os.environ.copy()
    env["CUDA_VISIBLE_DEVICES"] = "0"
    with subprocess.Popen(cmdline, env=env) as process:
        try:
            with grpcclient.InferenceServerClient(grpc_url) as client:
                # wait until server is ready
                for _ in range(60):
                    if process.poll() is not None:
                        retcode = process.returncode
                        raise RuntimeError(f"Tritonserver failed to start (ret={retcode})")

                    try:
                        ready = client.is_server_ready()
                    except tritonclient.utils.InferenceServerException:
                        ready = False

                    if ready:
                        yield client
                        return

                    time.sleep(1)

                raise RuntimeError("Timed out waiting for tritonserver to become ready")
        finally:
            # signal triton to shutdown
            process.send_signal(signal.SIGINT)


def _get_random_free_port():
    """Return a random free port."""
    with socket.socket() as s:
        s.bind(("", 0))
        return s.getsockname()[1]


def run_ensemble_on_tritonserver(
    tmpdir,
    output_columns,
    df,
    model_name,
):
    """Starts up a Triton server instance, loads up the ensemble model,
    prepares the inference request and returns the unparsed inference
    response.

    Parameters
    ----------
    tmpdir : string
        Directory from which to load ensemble model.
    output_columns : [string]
        List of columns that will be predicted.
    df : dataframe-like
        A dataframe type object that contains rows of inputs to predict on.
    model_name : string
        The name of the ensemble model to use.

    Returns
    -------
    results : dict
        the results of the prediction, parsed by output column name.
    """
    response = None
    with run_triton_server(tmpdir) as client:
        response = send_triton_request(df, output_columns, client=client, triton_model=model_name)

    return response


def send_triton_request(
    df,
    outputs_list,
    client=None,
    endpoint="localhost:8001",
    request_id="1",
    triton_model="ensemble_model",
):
    """This function checks if the triton server is available and sends a request to the Triton
    server that has already been started.

    Parameters
    ----------
    df : dataframe
        The dataframe with the inputs to predict on.
    outputs_list : [string]
        A list of the output columns from the prediction.
    endpoint : str, optional
        The connection endpoint of the tritonserver instance, by default "localhost:8001"
    request_id : str, optional
        The id of the inference request, by default "1"
    triton_model : str, optional
        Name of the model to run inputs through, by default "ensemble_model"

    Returns
    -------
    results : dict
        A dictionary of parsed output column results from the prediction.

    """
    if not client:
        try:
            client = grpcclient.InferenceServerClient(url=endpoint)
        except Exception as e:
            raise e

    if not client.is_server_live():
        raise ValueError("Client could not establish commuincation with Triton Inference Server.")

    inputs = triton.convert_df_to_triton_input(df.columns, df, grpcclient.InferInput)

    outputs = [grpcclient.InferRequestedOutput(col) for col in outputs_list]
    with client:
        response = client.infer(triton_model, inputs, request_id=request_id, outputs=outputs)

    results = {}
    for col in outputs_list:
        results[col] = response.as_numpy(col)

    return results<|MERGE_RESOLUTION|>--- conflicted
+++ resolved
@@ -15,9 +15,6 @@
 
 
 @contextlib.contextmanager
-<<<<<<< HEAD
-def run_triton_server(modelpath, backend_config="tensorflow,version=2"):
-=======
 def run_triton_server(
     model_repository: str,
     *,
@@ -25,7 +22,6 @@
     grpc_port: int = 8001,
     backend_config: str = "tensorflow,version=2",
 ):
->>>>>>> 4d9a993a
     """This function starts up a Triton server instance and returns a client to it.
 
     Parameters
@@ -63,16 +59,10 @@
     cmdline = [
         TRITON_SERVER_PATH,
         "--model-repository",
-<<<<<<< HEAD
-        modelpath,
-        "--backend-config",
-        backend_config,
-=======
         model_repository,
         f"--backend-config={backend_config}",
         f"--grpc-port={grpc_port}",
         f"--grpc-address={grpc_host}",
->>>>>>> 4d9a993a
     ]
     env = os.environ.copy()
     env["CUDA_VISIBLE_DEVICES"] = "0"
