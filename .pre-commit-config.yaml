repos:
<<<<<<< HEAD
  # imports
  - repo: https://github.com/MarcoGorelli/absolufy-imports
    rev: v0.3.1
    hooks:
      - id: absolufy-imports
  - repo: https://github.com/timothycrosley/isort
    rev: 5.11.4
    hooks:
    - id: isort
      additional_dependencies: [toml]
      exclude: examples/.*
  # code style
  - repo: https://github.com/python/black
    rev: 22.12.0
    hooks:
    - id: black
  - repo: https://github.com/charliermarsh/ruff-pre-commit
    rev: 'v0.0.208'
    hooks:
      - id: ruff
        # Respect `exclude` and `extend-exclude` settings.
        args: ["--force-exclude"]  
  - repo: https://github.com/pycqa/pylint
    rev: v2.15.9
    hooks:
    - id: pylint
  # notebooks
  - repo: https://github.com/s-weigand/flake8-nb
    rev: v0.5.2
    hooks:
    - id: flake8-nb
      files: \.ipynb$
  # documentation
  - repo: https://github.com/econchick/interrogate
    rev: 1.5.0
    hooks:
    - id: interrogate
      exclude: ^(docs|examples|tests|setup.py|versioneer.py)
      args: [--config=pyproject.toml]
  - repo: https://github.com/codespell-project/codespell
    rev: v2.2.2
    hooks:
    - id: codespell
      exclude: .github/.*
  # security
  - repo: https://github.com/PyCQA/bandit
    rev: 1.7.4
    hooks:
    - id: bandit
      args: [--verbose, -ll, -x, tests,examples,bench]
=======
  - repo: https://github.com/timothycrosley/isort
    rev: 5.11.2
    hooks:
      - id: isort
        additional_dependencies: [toml]
        exclude: examples/.*
  - repo: https://github.com/python/black
    rev: 22.12.0
    hooks:
      - id: black
  - repo: https://github.com/pycqa/flake8
    rev: 6.0.0
    hooks:
      - id: flake8
  - repo: https://github.com/pycqa/pylint
    rev: v2.15.8
    hooks:
      - id: pylint
  - repo: https://github.com/pre-commit/mirrors-prettier
    rev: v2.7.1
    hooks:
      - id: prettier
        types_or: [yaml, markdown]
  - repo: https://github.com/econchick/interrogate
    rev: 1.5.0
    hooks:
      - id: interrogate
        exclude: ^(docs|tests|setup.py|versioneer.py)
        args: [--config=pyproject.toml]
  - repo: https://github.com/codespell-project/codespell
    rev: v2.2.2
    hooks:
      - id: codespell
  - repo: https://github.com/PyCQA/bandit
    rev: 1.7.4
    hooks:
      - id: bandit
        args: [--verbose, -ll, -x, tests, examples, bench]
>>>>>>> f3166ced
<|MERGE_RESOLUTION|>--- conflicted
+++ resolved
@@ -1,5 +1,4 @@
 repos:
-<<<<<<< HEAD
   # imports
   - repo: https://github.com/MarcoGorelli/absolufy-imports
     rev: v0.3.1
@@ -12,6 +11,11 @@
       additional_dependencies: [toml]
       exclude: examples/.*
   # code style
+  - repo: https://github.com/pre-commit/mirrors-prettier
+    rev: v2.7.1
+    hooks:
+      - id: prettier
+        types_or: [yaml, markdown]
   - repo: https://github.com/python/black
     rev: 22.12.0
     hooks:
@@ -26,6 +30,7 @@
     rev: v2.15.9
     hooks:
     - id: pylint
+
   # notebooks
   - repo: https://github.com/s-weigand/flake8-nb
     rev: v0.5.2
@@ -49,44 +54,4 @@
     rev: 1.7.4
     hooks:
     - id: bandit
-      args: [--verbose, -ll, -x, tests,examples,bench]
-=======
-  - repo: https://github.com/timothycrosley/isort
-    rev: 5.11.2
-    hooks:
-      - id: isort
-        additional_dependencies: [toml]
-        exclude: examples/.*
-  - repo: https://github.com/python/black
-    rev: 22.12.0
-    hooks:
-      - id: black
-  - repo: https://github.com/pycqa/flake8
-    rev: 6.0.0
-    hooks:
-      - id: flake8
-  - repo: https://github.com/pycqa/pylint
-    rev: v2.15.8
-    hooks:
-      - id: pylint
-  - repo: https://github.com/pre-commit/mirrors-prettier
-    rev: v2.7.1
-    hooks:
-      - id: prettier
-        types_or: [yaml, markdown]
-  - repo: https://github.com/econchick/interrogate
-    rev: 1.5.0
-    hooks:
-      - id: interrogate
-        exclude: ^(docs|tests|setup.py|versioneer.py)
-        args: [--config=pyproject.toml]
-  - repo: https://github.com/codespell-project/codespell
-    rev: v2.2.2
-    hooks:
-      - id: codespell
-  - repo: https://github.com/PyCQA/bandit
-    rev: 1.7.4
-    hooks:
-      - id: bandit
-        args: [--verbose, -ll, -x, tests, examples, bench]
->>>>>>> f3166ced
+      args: [--verbose, -ll, -x, tests,examples,bench]